--- conflicted
+++ resolved
@@ -124,11 +124,7 @@
 Please also try the examples in the tests directory, as they are always the most up-to-date.
 
 # Benchmarks
-<<<<<<< HEAD
-Please check out [benchmark.ipynb](https://github.com/trixi-gpu/TrixiCUDA.jl/blob/main/benchmark/plot.ipynb) in the [benchmark](https://github.com/trixi-gpu/TrixiCUDA.jl/tree/main/benchmark) directory to run the existing benchmark examples or your own. At present, our focus is on optimizing and benchmarking the semidiscretization process, so the benchmarks mainly measure the performance of `rhs!` functions on CPU and GPU.
-=======
 Please check out [benchmark.ipynb](https://github.com/trixi-gpu/TrixiCUDA.jl/blob/main/benchmark/benchmark.ipynb) in the [benchmark](https://github.com/trixi-gpu/TrixiCUDA.jl/tree/main/benchmark) directory to run the existing benchmark examples or your own. At present, our focus is on optimizing and benchmarking the semidiscretization process, so the benchmarks mainly measure the performance of `rhs!` functions on CPU and GPU.
->>>>>>> 66a30461
 
 See the most recent benchmark results for the semidiscretization process [here](https://trixi-gpu.github.io/benchmark/).
 
